{
 "cells": [
  {
   "cell_type": "code",
   "execution_count": 1,
   "id": "98b55754",
   "metadata": {},
   "outputs": [],
   "source": [
    "import os\n",
    "import mne\n",
    "mne.set_log_level(\"error\")"
   ]
  },
  {
   "cell_type": "code",
   "execution_count": 2,
   "id": "6ed4c6c6",
   "metadata": {},
   "outputs": [],
   "source": [
<<<<<<< HEAD
    "sub = \"EL3002\"\n",
    "sub_dir = f\"{BASE_DIR}/control_clean/{sub}\"\n",
=======
    "sub = \"SB00\"\n",
    "sub_dir = f\"I:/Shaked/ISO_data/control_clean/{sub}\"\n",
>>>>>>> b3dab26a
    "filename = f\"{sub}_196-head-ch_resample250_filtered_scored_bad-epochs\"\n",
    "bad_channels_path = f\"{sub_dir}/{sub}_bad_channels.txt\""
   ]
  },
  {
   "cell_type": "code",
   "execution_count": 3,
   "id": "2271e143",
   "metadata": {},
   "outputs": [],
   "source": [
    "raw = mne.io.read_raw(f\"{sub_dir}/{filename}.fif\")"
   ]
  },
  {
   "cell_type": "code",
   "execution_count": 4,
   "id": "7bf2b25a",
   "metadata": {},
   "outputs": [],
   "source": [
    "def bout_durations(raw):\n",
    "    long_nrem2_count = 0\n",
    "    long_nrem2_durations = []\n",
    "\n",
    "    for desc, duration in zip(raw.annotations.description, raw.annotations.duration):\n",
    "        if desc == 'NREM2' and duration >= 280:\n",
    "            long_nrem2_count += 1\n",
    "            long_nrem2_durations.append(duration)\n",
    "\n",
    "    print(f\"NREM2 annotations longer than 280 seconds: {long_nrem2_count}\")\n",
    "    if long_nrem2_count > 0:\n",
    "        print(f\"Durations: {[f'{d:.1f}s' for d in sorted(long_nrem2_durations)]}\")\n",
    "    else:\n",
    "        print(\"All NREM2 annotations are 280 seconds or shorter\")"
   ]
  },
  {
   "cell_type": "code",
   "execution_count": 5,
   "id": "b6f869f7",
   "metadata": {},
   "outputs": [],
   "source": [
    "def bad_durations(raw):\n",
    "    bad_time = sum(duration for desc, duration in zip(raw.annotations.description, raw.annotations.duration) \n",
    "                    if desc.startswith('BAD'))\n",
    "    total_recording_time = raw.times[-1]  # Total recording duration in seconds\n",
    "    bad_time_percentage = (bad_time / total_recording_time) * 100\n",
    "\n",
    "    print(f\"BAD time: {bad_time:.1f}s / {total_recording_time:.1f}s ({bad_time_percentage:.1f}%)\")"
   ]
  },
  {
   "cell_type": "code",
   "execution_count": 6,
   "id": "0ac8a462",
   "metadata": {},
   "outputs": [
    {
     "name": "stdout",
     "output_type": "stream",
     "text": [
      "NREM2 annotations longer than 280 seconds: 5\n",
      "Durations: ['300.0s', '330.0s', '420.0s', '510.0s', '660.0s']\n",
      "before cleaning annotations:\n",
      "BAD time: 2239.4s / 29595.7s (7.6%)\n",
      "Loaded annotations from: D:/Shaked_data/ISO//control_clean/EL3002/EL3002_cleaned_annotations.txt\n",
      "after cleaning annotations:\n",
      "BAD time: 2239.4s / 29595.7s (7.6%)\n"
     ]
    }
   ],
   "source": [
    "bout_durations(raw)\n",
    "print(\"before cleaning annotations:\")\n",
    "bad_durations(raw)\n",
    "\n",
    "\n",
    "# Load cleaned annotations from file\n",
    "annotations_file = f\"{sub_dir}/{sub}_cleaned_annotations.txt\"\n",
    "\n",
    "if os.path.exists(annotations_file):\n",
    "    loaded_annotations = mne.read_annotations(annotations_file)\n",
    "    raw.set_annotations(loaded_annotations)\n",
    "    \n",
    "    print(f\"Loaded annotations from: {annotations_file}\")\n",
    "else:\n",
    "    print(f\"Annotations file not found: {annotations_file}\")\n",
    "\n",
    "print(\"after cleaning annotations:\")\n",
    "bad_durations(raw)"
   ]
  },
  {
   "cell_type": "code",
   "execution_count": 7,
   "id": "7b50fe1d",
   "metadata": {},
   "outputs": [],
   "source": [
    "def sort_electrode_names(electrode_list):\n",
    "    return sorted(electrode_list, key=lambda x: int(x[1:]) if x.startswith('E') and x[1:].isdigit() else float('inf'))"
   ]
  },
  {
   "cell_type": "code",
   "execution_count": 8,
   "id": "e19189e2",
   "metadata": {},
   "outputs": [
    {
     "name": "stdout",
     "output_type": "stream",
     "text": [
      "Loaded and set 6 bad channels from file:\n",
      "Bad channels: ['E9', 'E35', 'E45', 'E103', 'E216', 'E229']\n"
     ]
    }
   ],
   "source": [
    "# Load bad channels from file and set them as bad\n",
    "if os.path.exists(bad_channels_path):\n",
    "    with open(bad_channels_path, 'r') as f:\n",
    "        loaded_bad_channels = [line.strip() for line in f if line.strip()]\n",
    "    \n",
    "    raw.info['bads'] = loaded_bad_channels\n",
    "    print(f\"Loaded and set {len(loaded_bad_channels)} bad channels from file:\")\n",
    "    print(f\"Bad channels: {sort_electrode_names(loaded_bad_channels)}\")\n",
    "else:\n",
    "    print(f\"Bad channels file not found: {bad_channels_path}\")"
   ]
  },
  {
   "cell_type": "markdown",
   "id": "85a6543c",
   "metadata": {},
   "source": [
    "Look at the channels and mark bad ones!"
   ]
  },
  {
   "cell_type": "code",
<<<<<<< HEAD
   "execution_count": 9,
=======
   "execution_count": 6,
>>>>>>> b3dab26a
   "id": "573dd221",
   "metadata": {},
   "outputs": [
    {
     "data": {
      "text/plain": [
<<<<<<< HEAD
       "<mne_qt_browser._pg_figure.MNEQtBrowser at 0x1ea2a326f90>"
      ]
     },
     "execution_count": 9,
=======
       "<mne_qt_browser._pg_figure.MNEQtBrowser at 0x25352325ab0>"
      ]
     },
     "execution_count": 6,
>>>>>>> b3dab26a
     "metadata": {},
     "output_type": "execute_result"
    }
   ],
   "source": [
    "# Set MNE configuration for light theme\n",
    "mne.set_config('MNE_BROWSER_THEME', 'light')  # Set browser theme to light\n",
    "mne.viz.set_browser_backend('qt')\n",
    "\n",
    "# Alternative approach: set Qt style\n",
    "os.environ['QT_STYLE_OVERRIDE'] = 'Fusion'  # Use Fusion style which is lighter\n",
    "\n",
    "raw.plot(duration=40)"
   ]
  },
  {
   "cell_type": "code",
   "execution_count": 10,
   "id": "3c156359",
   "metadata": {},
   "outputs": [
    {
     "name": "stdout",
     "output_type": "stream",
     "text": [
      "Bad channels marked: ['E9', 'E35', 'E45', 'E103', 'E216', 'E229']\n",
      "Count: 6 (3.06%)\n"
     ]
    }
   ],
   "source": [
    "original_bad_channels = sort_electrode_names([str(x) for x in raw.info['bads']])\n",
    "bad_percentage = (len(original_bad_channels) / len(raw.ch_names)) * 100\n",
    "print(f\"Bad channels marked: {original_bad_channels}\")\n",
    "print(f\"Count: {len(original_bad_channels)} ({bad_percentage:.2f}%)\")"
   ]
  },
  {
   "cell_type": "code",
   "execution_count": 12,
   "id": "9d3f62b1",
   "metadata": {},
   "outputs": [],
   "source": [
    "with open(bad_channels_path, 'w') as f:\n",
    "    for ch in original_bad_channels:\n",
    "        f.write(f\"{ch}\\n\")"
   ]
  },
  {
   "cell_type": "code",
   "execution_count": 13,
   "id": "bed6269a",
   "metadata": {},
   "outputs": [
    {
     "name": "stdout",
     "output_type": "stream",
     "text": [
      "Channels interpolated.\n"
     ]
    }
   ],
   "source": [
    "raw.load_data()\n",
    "raw.interpolate_bads()\n",
    "print(f\"Channels interpolated.\")"
   ]
  },
  {
   "cell_type": "code",
   "execution_count": 14,
   "id": "76f2b3ca",
   "metadata": {},
   "outputs": [
    {
     "name": "stdout",
     "output_type": "stream",
     "text": [
      "Re-referenced to average\n"
     ]
    }
   ],
   "source": [
    "raw.set_eeg_reference('average', projection=False, ch_type='eeg')\n",
    "print(f\"Re-referenced to average\")"
   ]
  },
  {
   "cell_type": "code",
   "execution_count": 12,
   "id": "d2cf9e01",
   "metadata": {},
   "outputs": [
    {
     "data": {
      "text/plain": [
       "<mne_qt_browser._pg_figure.MNEQtBrowser at 0x1f9a0fb5fc0>"
      ]
     },
     "execution_count": 12,
     "metadata": {},
     "output_type": "execute_result"
    }
   ],
   "source": [
    "raw.plot(duration=40)"
   ]
  },
  {
   "cell_type": "code",
   "execution_count": 15,
   "id": "6b76e78b",
   "metadata": {},
   "outputs": [],
   "source": [
    "output_path = f\"{filename}_bad-channels_avg-ref\"\n",
    "raw.save(f\"{sub_dir}/{output_path}.fif\")"
   ]
  },
  {
   "cell_type": "code",
   "execution_count": null,
   "id": "99d82378",
   "metadata": {},
   "outputs": [],
   "source": []
  }
 ],
 "metadata": {
  "kernelspec": {
   "display_name": "Python 3",
   "language": "python",
   "name": "python3"
  },
  "language_info": {
   "codemirror_mode": {
    "name": "ipython",
    "version": 3
   },
   "file_extension": ".py",
   "mimetype": "text/x-python",
   "name": "python",
   "nbconvert_exporter": "python",
   "pygments_lexer": "ipython3",
   "version": "3.12.7"
  }
 },
 "nbformat": 4,
 "nbformat_minor": 5
}<|MERGE_RESOLUTION|>--- conflicted
+++ resolved
@@ -19,13 +19,8 @@
    "metadata": {},
    "outputs": [],
    "source": [
-<<<<<<< HEAD
     "sub = \"EL3002\"\n",
     "sub_dir = f\"{BASE_DIR}/control_clean/{sub}\"\n",
-=======
-    "sub = \"SB00\"\n",
-    "sub_dir = f\"I:/Shaked/ISO_data/control_clean/{sub}\"\n",
->>>>>>> b3dab26a
     "filename = f\"{sub}_196-head-ch_resample250_filtered_scored_bad-epochs\"\n",
     "bad_channels_path = f\"{sub_dir}/{sub}_bad_channels.txt\""
    ]
@@ -104,6 +99,38 @@
     "print(\"before cleaning annotations:\")\n",
     "bad_durations(raw)\n",
     "\n",
+    "print(f\"BAD time: {bad_time:.1f}s / {total_recording_time:.1f}s ({bad_time_percentage:.1f}%)\")"
+   ]
+  },
+  {
+   "cell_type": "markdown",
+   "id": "85a6543c",
+   "metadata": {},
+   "source": [
+    "Look at the channels and mark bad ones!"
+   ]
+  },
+  {
+   "cell_type": "code",
+   "execution_count": 6,
+   "id": "573dd221",
+   "metadata": {},
+   "outputs": [
+    {
+     "data": {
+      "text/plain": [
+       "<mne_qt_browser._pg_figure.MNEQtBrowser at 0x25352325ab0>"
+      ]
+     },
+     "execution_count": 6,
+     "metadata": {},
+     "output_type": "execute_result"
+    }
+   ],
+   "source": [
+    "# Set MNE configuration for light theme\n",
+    "mne.set_config('MNE_BROWSER_THEME', 'light')  # Set browser theme to light\n",
+    "mne.viz.set_browser_backend('qt')\n",
     "\n",
     "# Load cleaned annotations from file\n",
     "annotations_file = f\"{sub_dir}/{sub}_cleaned_annotations.txt\"\n",
@@ -169,28 +196,17 @@
   },
   {
    "cell_type": "code",
-<<<<<<< HEAD
    "execution_count": 9,
-=======
-   "execution_count": 6,
->>>>>>> b3dab26a
    "id": "573dd221",
    "metadata": {},
    "outputs": [
     {
      "data": {
       "text/plain": [
-<<<<<<< HEAD
        "<mne_qt_browser._pg_figure.MNEQtBrowser at 0x1ea2a326f90>"
       ]
      },
      "execution_count": 9,
-=======
-       "<mne_qt_browser._pg_figure.MNEQtBrowser at 0x25352325ab0>"
-      ]
-     },
-     "execution_count": 6,
->>>>>>> b3dab26a
      "metadata": {},
      "output_type": "execute_result"
     }
